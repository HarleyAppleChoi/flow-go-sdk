/*
 * Flow Go SDK
 *
 * Copyright 2019-2020 Dapper Labs, Inc.
 *
 * Licensed under the Apache License, Version 2.0 (the "License");
 * you may not use this file except in compliance with the License.
 * You may obtain a copy of the License at
 *
 *   http://www.apache.org/licenses/LICENSE-2.0
 *
 * Unless required by applicable law or agreed to in writing, software
 * distributed under the License is distributed on an "AS IS" BASIS,
 * WITHOUT WARRANTIES OR CONDITIONS OF ANY KIND, either express or implied.
 * See the License for the specific language governing permissions and
 * limitations under the License.
 */

package test

import (
	"errors"
	"fmt"
	"strconv"
	"time"

	"github.com/onflow/cadence"
	jsoncdc "github.com/onflow/cadence/encoding/json"
	"github.com/onflow/cadence/runtime/common"

	"github.com/onflow/flow-go-sdk"
	"github.com/onflow/flow-go-sdk/crypto"
)

type Accounts struct {
	addresses   *Addresses
	accountKeys *AccountKeys
}

func AccountGenerator() *Accounts {
	return &Accounts{
		addresses:   AddressGenerator(),
		accountKeys: AccountKeyGenerator(),
	}
}

func (g *Accounts) New() *flow.Account {
	return &flow.Account{
		Address: g.addresses.New(),
		Balance: 10,
		Keys: []*flow.AccountKey{
			g.accountKeys.New(),
			g.accountKeys.New(),
		},
	}
}

type AccountKeys struct {
	count int
	ids   *Identifiers
}

func AccountKeyGenerator() *AccountKeys {
	return &AccountKeys{
		count: 1,
		ids:   IdentifierGenerator(),
	}
}

func (g *AccountKeys) New() *flow.AccountKey {
	accountKey, _ := g.NewWithSigner()
	return accountKey
}

func (g *AccountKeys) NewWithSigner() (*flow.AccountKey, crypto.Signer) {
	defer func() { g.count++ }()

	seed := make([]byte, crypto.MinSeedLength)
	for i := range seed {
		seed[i] = uint8(g.count)
	}

	privateKey, err := crypto.GeneratePrivateKey(crypto.ECDSA_P256, seed)

	if err != nil {
		panic(err)
	}

	accountKey := flow.AccountKey{
		Index:          g.count,
		PublicKey:      privateKey.PublicKey(),
		SigAlgo:        crypto.ECDSA_P256,
		HashAlgo:       crypto.SHA3_256,
		Weight:         flow.AccountKeyWeightThreshold,
		SequenceNumber: 42,
	}

	return &accountKey, crypto.NewInMemorySigner(privateKey, accountKey.HashAlgo)
}

type Addresses struct {
	generator *flow.AddressGenerator
}

func AddressGenerator() *Addresses {
	return &Addresses{
		generator: flow.NewAddressGenerator(flow.Emulator),
	}
}

func (g *Addresses) New() flow.Address {
	return g.generator.NextAddress()
}

type Blocks struct {
	headers    *BlockHeaders
	guarantees *CollectionGuarantees
	seals      *BlockSeals
	signatures *Signatures
}

func BlockGenerator() *Blocks {
	return &Blocks{
		headers:    BlockHeaderGenerator(),
		guarantees: CollectionGuaranteeGenerator(),
		seals:      BlockSealGenerator(),
		signatures: SignaturesGenerator(),
	}
}

func (g *Blocks) New() *flow.Block {
	header := g.headers.New()
<<<<<<< HEAD
	signiture := g.signatures.New()
=======
	signature := [][]byte{
		[]byte("+G+LAAAAAAAAAAAAAACwsi2TU6K+7xMryGWvqb5Sl370rDllm5mLnzLNGq4GDrGLNjuvJwqsH9+qav3xuTDAgLCh+uxmA8iQHQC+WnASA3ewAl+nnOYRVEPJlmLxwVVKCGnklpTV532/ZJ4t7DnpGMs="),
	}
>>>>>>> 58dae526

	guarantees := []*flow.CollectionGuarantee{
		g.guarantees.New(),
		g.guarantees.New(),
		g.guarantees.New(),
	}

	seals := []*flow.BlockSeal{
		g.seals.New(),
	}

	payload := flow.BlockPayload{
		CollectionGuarantees: guarantees,
		Seals:                seals,
	}

	return &flow.Block{
		BlockHeader:  header,
		BlockPayload: payload,
		Signatures:   signature,
	}
}

type BlockHeaders struct {
	count     int
	ids       *Identifiers
	startTime time.Time
}

func BlockHeaderGenerator() *BlockHeaders {
	startTime, _ := time.Parse(time.RFC3339, "2020-06-04T15:43:21+00:00")

	return &BlockHeaders{
		count:     1,
		ids:       IdentifierGenerator(),
		startTime: startTime.UTC(),
	}
}

func (g *BlockHeaders) New() flow.BlockHeader {
	defer func() { g.count++ }()

	return flow.BlockHeader{
		ID:        g.ids.New(),
		ParentID:  g.ids.New(),
		Height:    uint64(g.count),
		Timestamp: g.startTime.Add(time.Hour * time.Duration(g.count)),
	}
}

type Collections struct {
	ids *Identifiers
}

func CollectionGenerator() *Collections {
	return &Collections{
		ids: IdentifierGenerator(),
	}
}

func (g *Collections) New() *flow.Collection {
	return &flow.Collection{
		TransactionIDs: []flow.Identifier{
			g.ids.New(),
			g.ids.New(),
		},
	}
}

type CollectionGuarantees struct {
	ids *Identifiers
}

type BlockSeals struct {
	ids *Identifiers
}

func CollectionGuaranteeGenerator() *CollectionGuarantees {
	return &CollectionGuarantees{
		ids: IdentifierGenerator(),
	}
}

func (g *CollectionGuarantees) New() *flow.CollectionGuarantee {
	return &flow.CollectionGuarantee{
		CollectionID: g.ids.New(),
	}
}

func BlockSealGenerator() *BlockSeals {
	return &BlockSeals{
		ids: IdentifierGenerator(),
	}
}

func (g *BlockSeals) New() *flow.BlockSeal {
	return &flow.BlockSeal{
		BlockID:                    g.ids.New(),
		ExecutionReceiptID:         g.ids.New(),
		ExecutionReceiptSignatures: [][]byte{},
		ResultApprovalSignatures:   [][]byte{},
	}
}

type Events struct {
	count int
	ids   *Identifiers
}

func EventGenerator() *Events {
	return &Events{
		count: 1,
		ids:   IdentifierGenerator(),
	}
}

func (g *Events) New() flow.Event {
	defer func() { g.count++ }()

	identifier := fmt.Sprintf("FooEvent%d", g.count)

	location := common.StringLocation("test")

	testEventType := &cadence.EventType{
		Location:            location,
		QualifiedIdentifier: identifier,
		Fields: []cadence.Field{
			{
				Identifier: "a",
				Type:       cadence.IntType{},
			},
			{
				Identifier: "b",
				Type:       cadence.StringType{},
			},
		},
	}

	testEvent := cadence.NewEvent(
		[]cadence.Value{
			cadence.NewInt(g.count),
			cadence.String("foo"),
		}).WithType(testEventType)

	typeID := location.TypeID(identifier)

	payload, err := jsoncdc.Encode(testEvent)
	if err != nil {
		panic(fmt.Errorf("cannot encode test event: %w", err))
	}

	event := flow.Event{
		Type:             string(typeID),
		TransactionID:    g.ids.New(),
		TransactionIndex: g.count,
		EventIndex:       g.count,
		Value:            testEvent,
		Payload:          payload,
	}

	return event
}

type Signatures struct{
	count int
}

func SignaturesGenerator() *Signatures {
	return &Signatures{1}
}

func (g *Signatures) New() [][]byte {
	defer func() { g.count++ }()
	return [][]byte{
		[]byte(strconv.Itoa(g.count + 1)),
	}
}

func newSignatures(count int) Signatures {
	return Signatures{
		count:count,
	}
}

type Identifiers struct {
	count int
}

func IdentifierGenerator() *Identifiers {
	return &Identifiers{1}
}

func (g *Identifiers) New() flow.Identifier {
	defer func() { g.count++ }()
	return newIdentifier(g.count + 1)
}

func newIdentifier(count int) flow.Identifier {
	var id flow.Identifier
	for i := range id {
		id[i] = uint8(count)
	}

	return id
}

type Transactions struct {
	count     int
	greetings *Greetings
}

func TransactionGenerator() *Transactions {
	return &Transactions{
		count:     1,
		greetings: GreetingGenerator(),
	}
}

func (g *Transactions) New() *flow.Transaction {
	tx := g.NewUnsigned()

	// sign payload with proposal key
	err := tx.SignPayload(
		tx.ProposalKey.Address,
		tx.ProposalKey.KeyIndex,
		MockSigner([]byte{uint8(tx.ProposalKey.KeyIndex)}),
	)
	if err != nil {
		panic(err)
	}

	// sign payload as each authorizer
	for _, addr := range tx.Authorizers {
		err = tx.SignPayload(addr, 0, MockSigner(addr.Bytes()))
		if err != nil {
			panic(err)
		}
	}

	// sign envelope as payer
	err = tx.SignEnvelope(tx.Payer, 0, MockSigner(tx.Payer.Bytes()))
	if err != nil {
		panic(err)
	}

	return tx
}

func (g *Transactions) NewUnsigned() *flow.Transaction {
	blockID := newIdentifier(g.count + 1)

	accounts := AccountGenerator()
	accountA := accounts.New()
	accountB := accounts.New()

	proposalKey := accountA.Keys[0]

	tx := flow.NewTransaction().
		SetScript(GreetingScript).
		SetReferenceBlockID(blockID).
		SetGasLimit(42).
		SetProposalKey(accountA.Address, proposalKey.Index, proposalKey.SequenceNumber).
		AddAuthorizer(accountA.Address).
		SetPayer(accountB.Address)

	err := tx.AddArgument(cadence.String(g.greetings.New()))
	if err != nil {
		panic(err)
	}

	return tx
}

type TransactionResults struct {
	events *Events
}

func TransactionResultGenerator() *TransactionResults {
	return &TransactionResults{
		events: EventGenerator(),
	}
}

func (g *TransactionResults) New() flow.TransactionResult {
	eventA := g.events.New()
	eventB := g.events.New()

	return flow.TransactionResult{
		Status: flow.TransactionStatusSealed,
		Error:  errors.New("transaction execution error"),
		Events: []flow.Event{
			eventA,
			eventB,
		},
	}
}<|MERGE_RESOLUTION|>--- conflicted
+++ resolved
@@ -130,13 +130,7 @@
 
 func (g *Blocks) New() *flow.Block {
 	header := g.headers.New()
-<<<<<<< HEAD
-	signiture := g.signatures.New()
-=======
-	signature := [][]byte{
-		[]byte("+G+LAAAAAAAAAAAAAACwsi2TU6K+7xMryGWvqb5Sl370rDllm5mLnzLNGq4GDrGLNjuvJwqsH9+qav3xuTDAgLCh+uxmA8iQHQC+WnASA3ewAl+nnOYRVEPJlmLxwVVKCGnklpTV532/ZJ4t7DnpGMs="),
-	}
->>>>>>> 58dae526
+	signatures := g.signatures.New()
 
 	guarantees := []*flow.CollectionGuarantee{
 		g.guarantees.New(),
@@ -156,7 +150,7 @@
 	return &flow.Block{
 		BlockHeader:  header,
 		BlockPayload: payload,
-		Signatures:   signature,
+		Signatures:   signatures,
 	}
 }
 
@@ -300,7 +294,7 @@
 	return event
 }
 
-type Signatures struct{
+type Signatures struct {
 	count int
 }
 
@@ -317,7 +311,7 @@
 
 func newSignatures(count int) Signatures {
 	return Signatures{
-		count:count,
+		count: count,
 	}
 }
 
